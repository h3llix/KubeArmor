// SPDX-License-Identifier: Apache-2.0
// Copyright 2021 Authors of KubeArmor

package eventauditor

import (
	"encoding/binary"
	"fmt"
	"math"
	"os"
	"reflect"
	"strconv"
	"strings"

	kl "github.com/kubearmor/KubeArmor/KubeArmor/common"
	tp "github.com/kubearmor/KubeArmor/KubeArmor/types"
	lbpf "github.com/kubearmor/libbpf"

	jenkins "leb.io/hashland/jenkins"
)

// Configuration
const (
	CodeGenSourcePrefix = "./BPF/codegen_"
	CodeGenSourceSuffix = ".bpf.c"
	CodeGenObjectPrefix = "codegen_"
	CodeGenObjectSuffix = ".bpf.o"
)

func getSourceName(probe string, index uint32) string {
	return fmt.Sprintf("%s%v-%v%s", CodeGenSourcePrefix, probe,
		index, CodeGenSourceSuffix)
}

func getObjectName(probe string, index uint32) string {
	return fmt.Sprintf("%s%v-%v%s", CodeGenObjectPrefix, probe,
		index, CodeGenObjectSuffix)
}

func getProgramName(probe string, index uint32) string {
	return fmt.Sprintf("%s_i%v", getFnName(probe), index)
}

func getFnName(probe string) string {
	return "ka_ea_codegen__" + probe
}

func getEventName(probe string) string {
	if strings.HasPrefix(probe, "sys_") {
		probe = strings.Split(probe, "sys_")[1]
	}

	return "syscalls/sys_enter_" + probe
}

// ========================== //
// ==   Argument Parsing   == //
// ========================== //

// TokenType Type
type TokenType int64

// TokenValue Type
type TokenValue interface{}

// TokenTypes
const (
	Undefined TokenType = iota
	Number
	Range
	Glob
)

// Token Structure
type Token struct {
	Type  TokenType
	Value TokenValue
}

func (t Token) isDefined() bool {
	return t.Type != Undefined
}

func (t Token) isNumber() bool {
	return t.Type == Number
}

func (t Token) getNumber() int64 {
	return t.Value.(int64)
}

func (t Token) isRange() bool {
	return t.Type == Range
}

func (t Token) getRange() []int64 {
	v0 := reflect.ValueOf(t.Value).Index(0).Interface().(int64)
	v1 := reflect.ValueOf(t.Value).Index(1).Interface().(int64)
	return []int64{v0, v1}
}

func (t Token) isGlob() bool {
	return t.Type == Glob
}

func scanNumber(value string) *Token {
	if tokenValue, err := strconv.ParseInt(value, 0, 32); err == nil {
		return &Token{
			Number,
			tokenValue,
		}
	}

	return nil
}

func scanRange(value string) *Token {
	if elems := strings.Split(value, "-"); len(elems) == 2 {
		v0 := scanNumber(elems[0])
		v1 := scanNumber(elems[1])

		if (v0 != nil) && (v1 != nil) {
			return &Token{
				Range,
				[2]int64{v0.Value.(int64), v1.Value.(int64)},
			}
		}
	}

	return nil
}

func scanGlob(value string) *Token {
	if value == "*" {
		return &Token{
			Glob,
			nil,
		}
	}

	return nil
}

func tokenize(value string, kind TokenType) *Token {
	var token *Token

	switch kind {
	case Number:
		token = scanNumber(value)
	case Range:
		token = scanRange(value)
	case Glob:
		token = scanGlob(value)
	default:
		token = nil
	}

	if token == nil {
		token = &Token{
			Undefined,
			value,
		}
	}

	return token
}

func (t *Token) optimizeRange() {
	if t.isRange() {
		v := t.getRange()
		if v[0] == v[1] {
			t.Type = Number
			t.Value = v[0]
		}
	}
}

func (t Token) isIpv4Octet() bool {
	if t.isNumber() {
		n := t.getNumber()
		return n >= 0 && n <= 255

	} else if t.isRange() {
		v := t.getRange()
		return v[0] >= 0 && v[0] <= 255 && v[1] >= 0 && v[1] <= 255

	} else if t.isGlob() {
		return true
	}

	return false
}

func scanIpv4(value string) []Token {
	var ipv4Tokens []Token
	var token *Token

	for _, n := range strings.Split(value, ".") {
		for _, kind := range [3]TokenType{Number, Range, Glob} {
			if token = tokenize(n, kind); token.isDefined() {
				break
			}
		}

		if token.isRange() {
			token.optimizeRange()
		}

		ipv4Tokens = append(ipv4Tokens, *token)
	}

	return ipv4Tokens
}

func ipv4CidrToPattern(ipv4Tokens []Token, prefix int) {
	ipv4Octets := make([]byte, 4)
	startOctets := make([]byte, 4)
	endOctets := make([]byte, 4)

	for idx, token := range ipv4Tokens {
		ipv4Octets[idx] = byte(token.getNumber())
	}

	mask1 := uint32(math.Pow(2, float64(32-prefix)) - 1)
	mask2 := ^mask1

	ip := binary.BigEndian.Uint32(ipv4Octets)
	ipFirst := ip & mask2
	binary.BigEndian.PutUint32(startOctets, ipFirst)

	ipLast := ipFirst | mask1
	binary.BigEndian.PutUint32(endOctets, ipLast)

	for idx := range startOctets {
		rangeStr := fmt.Sprintf("%d-%d", startOctets[idx], endOctets[idx])

		token := scanRange(rangeStr)
		token.optimizeRange()

		ipv4Tokens[idx] = *token
	}
}

func ipv4IsPatternNotation(ipv4Tokens []Token) bool {
	if len(ipv4Tokens) != 4 {
		return false
	}

	for _, token := range ipv4Tokens {
		if !token.isIpv4Octet() {
			return false
		}
	}

	return true
}

func ipv4IsCidrNotation(ipv4Tokens []Token, lastOctet *Token, prefix *int) bool {
	if len(ipv4Tokens) != 4 {
		return false
	}

	for _, token := range ipv4Tokens[:len(ipv4Tokens)-1] {
		if !token.isNumber() || !token.isIpv4Octet() {
			return false
		}
	}

	lastToken := ipv4Tokens[len(ipv4Tokens)-1]
	if lastToken.isDefined() {
		return false
	}

	values := strings.Split(lastToken.Value.(string), "/")
	if len(values) != 2 {
		return false
	}

	octetToken := tokenize(values[0], Number)
	prefixToken := tokenize(values[1], Number)

	if !octetToken.isIpv4Octet() || !prefixToken.isDefined() ||
		prefixToken.getNumber() < 0 || prefixToken.getNumber() > 32 {
		return false
	}

	if lastOctet != nil {
		*lastOctet = *octetToken
	}

	if prefix != nil {
		*prefix = int(prefixToken.getNumber())
	}

	return true
}

func ipv4Tokenize(ipv4Value string) ([]Token, error) {
	var octet Token
	var prefix int

	ipv4Value = strings.TrimSpace(ipv4Value)
	ipv4Tokens := scanIpv4(ipv4Value)

	if ipv4IsPatternNotation(ipv4Tokens) {
		return ipv4Tokens, nil
	}

	if ipv4IsCidrNotation(ipv4Tokens, &octet, &prefix) {
		ipv4Tokens[len(ipv4Tokens)-1] = octet
		ipv4CidrToPattern(ipv4Tokens, prefix)
		return ipv4Tokens, nil
	}

	return nil, fmt.Errorf("invalid parameter: %v (ipv4addr)", ipv4Value)
}

func generateIpv4Match(ipv4Tokens []Token) string {
	matchGroup := []string{}
	for i, token := range ipv4Tokens {
		if token.isNumber() {
			matchGroup = append(matchGroup,
				fmt.Sprintf("((v4ip.octet[%d]) == %d)", i, token.getNumber()))

		} else if token.isRange() {
			matchGroup = append(matchGroup,
				fmt.Sprintf("(((v4ip.octet[%d]) >= %d) && ((v4ip.octet[%d]) <= %d))",
					i, token.getRange()[0],
					i, token.getRange()[1]))
		}
	}

	match := "(" + strings.Join(matchGroup, " &&\n") + ")"
	return match
}

func generateIpv4MatchExclusion(ipv4Field string) (string, error) {
	var err error
	var ipv4Tokens []Token
	var match string

	matchGroup := []string{}
	ipv4List := strings.Split(ipv4Field, ",")

	for _, ipv4Value := range ipv4List {
		ipv4Value = strings.TrimSpace(ipv4Value)

		if ipv4Value[0] == '-' {
			if ipv4Tokens, err = ipv4Tokenize(ipv4Value[1:]); err != nil {
				return "", err
			}

			matchGroup = append(matchGroup, generateIpv4Match(ipv4Tokens))
		}
	}

	if len(matchGroup) > 0 {
		match = "(" + strings.Join(matchGroup, " &&\n") + ")"
	}

	return match, nil
}

func generateIpv4MatchInclusion(ipv4Field string) (string, error) {
	var err error
	var ipv4Tokens []Token
	var match string

	matchGroup := []string{}
	ipv4List := strings.Split(ipv4Field, ",")

	for _, ipv4Value := range ipv4List {
		ipv4Value = strings.TrimSpace(ipv4Value)

		if ipv4Value[0] != '-' {
			if ipv4Tokens, err = ipv4Tokenize(ipv4Value); err != nil {
				return "", err
			}

			matchGroup = append(matchGroup, generateIpv4Match(ipv4Tokens))
		}
	}

	if len(matchGroup) > 0 {
		match = "(" + strings.Join(matchGroup, " ||\n") + ")"
	}

	return match, nil
}

func scanPort(value string) Token {
	var portToken *Token

	if portToken = tokenize(value, Range); portToken.isDefined() {
		portToken.optimizeRange()
		return *portToken
	}

	portToken = tokenize(value, Number)
	return *portToken
}

func portTokenize(portValue string) (Token, error) {
	portValue = strings.TrimSpace(portValue)
	portToken := scanPort(portValue)

	if portToken.isNumber() {
		n := portToken.getNumber()
		if n >= 0 && n <= 65535 {
			return portToken, nil
		}
	}

	if portToken.isRange() {
		v := portToken.getRange()
		if v[0] >= 0 && v[0] <= 65535 && v[1] >= 0 && v[1] <= 65535 {
			return portToken, nil
		}
	}

	return Token{Undefined, nil},
		fmt.Errorf("invalid parameter: %v (port)", portValue)
}

func generatePortMatch(portField string) (string, error) {
	var err error
	var portToken Token
	var match string

	matchGroup := []string{}
	portList := strings.Split(portField, ",")

	for _, portValue := range portList {
		if portToken, err = portTokenize(portValue); err != nil {
			return "", err
		}

		if portToken.isNumber() {
			matchGroup = append(matchGroup,
				fmt.Sprintf("(port == %d)", portToken.getNumber()))

		} else if portToken.isRange() {
			matchGroup = append(matchGroup,
				fmt.Sprintf("((port >= %d) && (port <= %d))",
					portToken.getRange()[0],
					portToken.getRange()[1]))
		}
	}

	if len(matchGroup) > 0 {
		match = "(" + strings.Join(matchGroup, " ||\n") + ")"
	}

	return match, nil
}

func scanRate(value string) []Token {
	var nanoSecPerSec = int64(1000000000)
	var rateTokens []Token
	var token *Token

	sliceValue := strings.Split(value, "p")
	if len(sliceValue) == 2 {
		numEvents := sliceValue[0]
		timeLimit := sliceValue[1]
		timeUnits := timeLimit[len(timeLimit)-1]

		if timeUnits == 's' || timeUnits == 'm' {
			token = tokenize(numEvents, Number)
			rateTokens = append(rateTokens, *token)

			token = tokenize(timeLimit[:len(timeLimit)-1], Number)
			rateTokens = append(rateTokens, *token)

			if token.isNumber() {
				perSecValue := token.getNumber()
				if timeUnits == 'm' {
					perSecValue *= 60
				}

				rateTokens[1] = Token{Number, perSecValue * nanoSecPerSec}
			}
		}
	}

	return rateTokens
}

func rateTokenize(rateValue string) ([]Token, error) {
	rateValue = strings.TrimSpace(rateValue)
	rateTokens := scanRate(rateValue)

	if len(rateTokens) == 2 {
		if rateTokens[0].isNumber() && rateTokens[1].isNumber() {
			return rateTokens, nil
		}
	}

	return nil, fmt.Errorf("invalid parameter: %v (rate)", rateValue)
}

func modeTokenize(modeValue string) (Token, error) {
	modeValue = strings.TrimSpace(modeValue)
	modeToken := tokenize(modeValue, Number)

	if modeToken.isNumber() {
		return *modeToken, nil
	}

	return Token{Undefined, nil},
		fmt.Errorf("invalid parameter: %v (mode)", modeValue)
}

func generateModeMatch(modeField string) (string, error) {
	var err error
	var modeToken Token

	modeInt64 := int64(0)
	modeList := strings.Split(modeField, "|")

	for _, modeValue := range modeList {
		if modeToken, err = modeTokenize(modeValue); err != nil {
			return "", err
		}

		modeInt64 |= modeToken.getNumber()
	}

	match := fmt.Sprintf("(mode == 0x%x)", modeInt64)
	return match, nil
}

func flagsTokenize(flagsValue string) (Token, error) {
	flagsValue = strings.TrimSpace(flagsValue)
	flagsToken := tokenize(flagsValue, Number)

	if flagsToken.isNumber() {
		return *flagsToken, nil
	}

	return Token{Undefined, nil},
		fmt.Errorf("invalid parameter: %v (flags)", flagsValue)
}

func generateFlagsMatch(flagsField string) (string, error) {
	var err error
	var flagsToken Token

	flagsInt64 := int64(0)
	flagsList := strings.Split(flagsField, "|")

	for _, flagsValue := range flagsList {
		if flagsToken, err = flagsTokenize(flagsValue); err != nil {
			return "", err
		}

		flagsInt64 |= flagsToken.getNumber()
	}

	match := fmt.Sprintf("(flags == 0x%x)", flagsInt64)
	return match, nil
}

func generatePathMatch(pathField string) (string, error) {
	hashKey, _ := jenkins.HashString(pathField, 0, 0)
	match := fmt.Sprintf("(path == 0x%x)", hashKey)
	return match, nil
}

func buildIpv4AddrParam(ipv4Field string, inc *[]string, exc *[]string) error {
	if match, err := generateIpv4MatchInclusion(ipv4Field); err != nil {
		return err
	} else if len(match) > 0 {
		*inc = append(*inc, match)
	}

	if match, err := generateIpv4MatchExclusion(ipv4Field); err != nil {
		return err
	} else if len(match) > 0 {
		*exc = append(*exc, match)
	}

	return nil
}

func buildPortParam(portField string, inc *[]string) error {
	if match, err := generatePortMatch(portField); err != nil {
		return err
	} else if len(match) > 0 {
		*inc = append(*inc, match)
	}

	return nil
}

func buildModeParam(modeField string, inc *[]string) error {
	if match, err := generateModeMatch(modeField); err != nil {
		return err
	} else if len(match) > 0 {
		*inc = append(*inc, match)
	}

	return nil
}

func buildFlagsParam(flagsField string, inc *[]string) error {
	if match, err := generateFlagsMatch(flagsField); err != nil {
		return err
	} else if len(match) > 0 {
		*inc = append(*inc, match)
	}

	return nil
}

func buildPathParam(pathField string, inc *[]string) error {
	if match, err := generatePathMatch(pathField); err != nil {
		return err
	} else if len(match) > 0 {
		*inc = append(*inc, match)
	}

	return nil
}

// TryTokenizeIpv4 Function
func TryTokenizeIpv4(ipv4Value string) error {
	_, err := ipv4Tokenize(ipv4Value)
	return err
}

// TryTokenizePort Function
func TryTokenizePort(portValue string) error {
	_, err := portTokenize(portValue)
	return err
}

// TryTokenizeMode Function
func TryTokenizeMode(modeValue string) error {
	_, err := modeTokenize(modeValue)
	return err
}

// TryTokenizeFlags Function
func TryTokenizeFlags(flagsValue string) error {
	_, err := flagsTokenize(flagsValue)
	return err
}

// TryTokenizeRate Function
func TryTokenizeRate(rateValue string) error {
	_, err := rateTokenize(rateValue)
	return err
}

// ========================== //
// == eBPF Code Generation == //
// ========================== //

func (ea *EventAuditor) generateCodeBlock(auditEvent tp.AuditEventType, probe string, uniqID uint32) (string, error) {
	var codeBlock string
	var matchInclusion []string
	var matchExclusion []string
	var localVariables []string
	var logFnCall string

	eventSupportsArgument := func(param string, value string) bool {
		if !kl.ContainsElement(ea.EntryPointParameters[probe], param) {
			ea.Logger.Warnf("Parameter `%v' is not supported for `%v' (skipped/%v)",
				param, probe, value)
			return false
		}
		return true
	}

	logFnCall = fmt.Sprintf("__ka_ea_evt_log(\"%v\");", auditEvent.Message)
	eventID := ea.SupportedEntryPoints[probe]

	if len(auditEvent.Rate) > 0 {
		var err error
		var rateTokens []Token

		if rateTokens, err = rateTokenize(auditEvent.Rate); err != nil {
			return "", err
		}

		limitEvents := rateTokens[0].getNumber()
		limitTime := rateTokens[1].getNumber()

		logFnCall = fmt.Sprintf("__INIT_LOCAL_RATE(%d)\n", uniqID)
		logFnCall += fmt.Sprintf("__ka_ea_rl_log(%v, %v, %v, \"%v\");", uniqID,
			limitEvents, limitTime, auditEvent.Message)
	}

	if len(auditEvent.Ipv4Addr) > 0 {
		if eventSupportsArgument("Ipv4Addr", auditEvent.Ipv4Addr) {
			if err := buildIpv4AddrParam(auditEvent.Ipv4Addr, &matchInclusion, &matchExclusion); err != nil {
				return "", err
			}

			variable := fmt.Sprintf("__INIT_LOCAL_IPV4(%d)", eventID)
			localVariables = append(localVariables, variable)
		}
	}

	if len(auditEvent.Port) > 0 {
		if eventSupportsArgument("Port", auditEvent.Port) {
			if err := buildPortParam(auditEvent.Port, &matchInclusion); err != nil {
				return "", err
			}

			variable := fmt.Sprintf("__INIT_LOCAL_PORT(%d)", eventID)
			localVariables = append(localVariables, variable)
		}
	}

	if len(auditEvent.Mode) > 0 {
		if eventSupportsArgument("Mode", auditEvent.Mode) {
			if err := buildModeParam(auditEvent.Mode, &matchInclusion); err != nil {
				return "", err
			}

			variable := fmt.Sprintf("__INIT_LOCAL_MODE(%d)", eventID)
			localVariables = append(localVariables, variable)
		}
	}

	if len(auditEvent.Flags) > 0 {
		if eventSupportsArgument("Flags", auditEvent.Flags) {
			if err := buildFlagsParam(auditEvent.Flags, &matchInclusion); err != nil {
				return "", err
			}

			variable := fmt.Sprintf("__INIT_LOCAL_FLAGS(%d)", eventID)
			localVariables = append(localVariables, variable)
		}
	}

	if len(auditEvent.Path) > 0 {
		if eventSupportsArgument("Path", auditEvent.Path) {
			if err := buildPathParam(auditEvent.Path, &matchInclusion); err != nil {
				return "", err
			}

			variable := fmt.Sprintf("__INIT_LOCAL_PATH(%d)", eventID)
			localVariables = append(localVariables, variable)
		}
	}

	for _, variable := range localVariables {
		codeBlock += "\n" + variable
	}

	if len(matchExclusion) > 0 {
		// add skip block
		codeBlock += fmt.Sprintf("\nif (%v)\n{\nreturn 0;\n}\n",
			strings.Join(matchExclusion, " || "))
	}

	if len(matchInclusion) > 0 {
		// add match and log block
<<<<<<< HEAD
		codeBlock += "\n// rule: match and log\n"
		codeBlock += fmt.Sprintf("if (%v)\n{\n\t__ka_ea_evt_log(ctx);\n}\n",
			strings.Join(matchInclusion, " && "))

	} else {
		// add log block
		codeBlock += "\n// rule: log\n"
		codeBlock += fmt.Sprintf("__ka_ea_evt_log(ctx);\n")
=======
		codeBlock += fmt.Sprintf("\nif (%v)\n{\n%v\n}\n",
			strings.Join(matchInclusion, " && "), logFnCall)

	} else {
		// add log block
		codeBlock += fmt.Sprintf("\n%v\n", logFnCall)
>>>>>>> 3f0f355e
	}

	return fmt.Sprintf("\n/* %v */\n{%v}\n", auditEvent, codeBlock), nil
}

// GenerateCodeBlock Function
func (ea *EventAuditor) GenerateCodeBlock(auditEvent tp.AuditEventType, uniqID uint32) (string, error) {
	var err error
	var ok bool
	var codeBlock string
	var probe string

	ea.CacheIndexLock.Lock()
	defer ea.CacheIndexLock.Unlock()

	probe = auditEvent.Probe
	if strings.HasPrefix(probe, "sys_") {
		probe = strings.Split(auditEvent.Probe, "sys_")[1]
	}

	if _, ok = ea.SupportedEntryPoints[probe]; !ok {
		return "", fmt.Errorf("unsupported event: %s", probe)
	}

	eventStr := fmt.Sprintf("%v", auditEvent)
	if codeBlock, ok = ea.EventCodeBlockCache[eventStr]; ok {
		return codeBlock, nil

	} else if codeBlock, err = ea.generateCodeBlock(auditEvent, probe, uniqID); err != nil {
		return "", err
	}

	ea.EventCodeBlockCache[eventStr] = codeBlock
	return codeBlock, nil
}

// GenerateAuditProgram Function
func (ea *EventAuditor) GenerateAuditProgram(probe string, codeBlocks []string) string {
	// add basic code
	source := "// SPDX-License-Identifier: GPL-2.0\n"
	source += "// Copyright 2021 Authors of KubeArmor\n\n"
	source += "#include \"codegen.bpf.h\"\n\n"

	source += "SEC(\"tracepoint/codegen\")\n"
	source += "int " + getFnName(probe) + "(void *ctx)\n{\n"

	// common prologue
	source += "if (!ka_ea_audit_task())\n"
	source += "{\n"
	source += "return 0;\n"
	source += "}\n"

	// compiled rules
	for _, block := range codeBlocks {
		source += block
	}

	source += "\nreturn 0;"
	source += "\n}"
	return source
}

// LoadAuditProgram Function
func (ea *EventAuditor) LoadAuditProgram(source string, probe string) (uint32, error) {
	var eventJmpElement EventJumpTableElement

	tryRemoveFile := func(n string) {
		if _, err := os.Stat(n); err == nil {
			if err := os.Remove(n); err != nil {
				ea.Logger.Warnf("Failed to delete file `%v': %v", n, err)
			}
		}
	}

	ea.CacheIndexLock.Lock()
	defer ea.CacheIndexLock.Unlock()

	// if already loaded, return the index
	index := ea.NextJumpTableIndex
	if jumpTableIndex, ok := ea.EventProgramCache[source]; ok {
		ea.Logger.Printf("Event auditor bytecode loaded (cached/%v/%v)", probe, jumpTableIndex)
		return jumpTableIndex, nil
	}

	srcName := getSourceName(probe, index)
	objName := getObjectName(probe, index)
	bpfProg := KABPFProg{
		Name:      KABPFProgName(getProgramName(probe, index)),
		EventName: KABPFEventName(getEventName(probe)),
		EventType: lbpf.KABPFLinkTypeTracepoint,
		FileName:  KABPFObjFileName(objName),
	}

	defer tryRemoveFile(srcName)
	defer tryRemoveFile(objName)

	// save source
	file, err := os.Create(getSourceName(probe, index))
	if err != nil {
		return 0, fmt.Errorf("error writing to file: %v: %v", srcName, err)
	}

	// avoid program name duplication
	srcUniqFnName := strings.Replace(source, getFnName(probe), getProgramName(probe, index), 1)
	if err := kl.SafeFileWriteAndClose(file, srcUniqFnName); err != nil {
		return 0, err
	}

	// build the source
	if output, ok := kl.GetCommandStdoutAndStderr("make", []string{"-C", "./BPF"}); !ok {
		return 0, fmt.Errorf("error compiling audit program: %v:\n%v", srcName, output)
	}

	// load bpf program
	if err := ea.BPFManager.InitProgram(bpfProg); err != nil {
		return 0, err
	}

	// populate ka_ea_event_jmp_table
	eventJmpElement.SetKey(index)
	eventJmpElement.SetValue(uint32(ea.BPFManager.getProg(bpfProg.Name).FD()))
	if err := ea.BPFManager.MapUpdateElement(&eventJmpElement); err != nil {
		return 0, err
	}

	ea.Logger.Printf("Event auditor bytecode loaded (new/%v/%v)", probe, index)
	ea.EventProgramCache[source] = index
	ea.NextJumpTableIndex++
	return index, nil
}<|MERGE_RESOLUTION|>--- conflicted
+++ resolved
@@ -759,7 +759,6 @@
 
 	if len(matchInclusion) > 0 {
 		// add match and log block
-<<<<<<< HEAD
 		codeBlock += "\n// rule: match and log\n"
 		codeBlock += fmt.Sprintf("if (%v)\n{\n\t__ka_ea_evt_log(ctx);\n}\n",
 			strings.Join(matchInclusion, " && "))
@@ -768,14 +767,6 @@
 		// add log block
 		codeBlock += "\n// rule: log\n"
 		codeBlock += fmt.Sprintf("__ka_ea_evt_log(ctx);\n")
-=======
-		codeBlock += fmt.Sprintf("\nif (%v)\n{\n%v\n}\n",
-			strings.Join(matchInclusion, " && "), logFnCall)
-
-	} else {
-		// add log block
-		codeBlock += fmt.Sprintf("\n%v\n", logFnCall)
->>>>>>> 3f0f355e
 	}
 
 	return fmt.Sprintf("\n/* %v */\n{%v}\n", auditEvent, codeBlock), nil
