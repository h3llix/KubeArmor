--- conflicted
+++ resolved
@@ -168,13 +168,11 @@
 	fileContent += fmt.Sprintf("#define ka_ea_event_jmp_table    %d\n",
 		ea.BPFManager.getMap(KAEAEventJumpTable).FD())
 
-<<<<<<< HEAD
 	fileContent += fmt.Sprintf("#define ka_ea_ringbuff_map    %d\n",
 		ea.BPFManager.getMap(KAEAEventRingBuffer).FD())
-=======
+
 	fileContent += fmt.Sprintf("#define ka_ea_rate_limit_map     %d\n",
 		ea.BPFManager.getMap(KAEAEventRateMap).FD())
->>>>>>> 3f0f355e
 
 	return kl.SafeFileWriteAndClose(file, fileContent)
 }
@@ -258,16 +256,14 @@
 		goto fail2
 	}
 
-<<<<<<< HEAD
 	go ea.RingbufferConsume()
-=======
-	// == //
+
+  // == //
 
 	// initialize rule number
 	ea.NextRuleNumber = 0
 	ea.RuleNumberLock = new(sync.RWMutex)
 
->>>>>>> 3f0f355e
 	return ea
 
 fail2:
