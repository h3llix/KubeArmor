// SPDX-License-Identifier: Apache-2.0
// Copyright 2021 Authors of KubeArmor

package eventauditor

import (
	"fmt"
	"os"
	"strings"
	"sync"

	kl "github.com/kubearmor/KubeArmor/KubeArmor/common"
	fd "github.com/kubearmor/KubeArmor/KubeArmor/feeder"
	tp "github.com/kubearmor/KubeArmor/KubeArmor/types"
)

// =================== //
// == Event Auditor == //
// =================== //

// EventAuditor Structure
type EventAuditor struct {
	// logs
	Logger *fd.Feeder

	// bpf
	BPFManager *KABPFManager

	// all entrypoints that KubeArmor supports
	SupportedEntryPoints map[string]uint32

	// entrypoint arguments
	EntryPointParameters map[string][]string

	// all entrypoints in the audit policy
	ActiveEntryPoints []string

<<<<<<< HEAD
	Patterns     map[PatternElement]bool
	ProcessSpecs map[ProcessSpecElement]bool
=======
	// cache for compiled rules
	// map[eventString]codeBlock
	EventCodeBlockCache map[string]string

	// cache for loaded programs
	// map[sourceCode]jumpTableIndex
	EventProgramCache map[string]uint32

	// next index to use
	NextJumpTableIndex uint32

	// lock for caches and index count
	CacheIndexLock *sync.RWMutex
>>>>>>> 1151b599
}

// NewEventAuditor Function
func NewEventAuditor(feeder *fd.Feeder) *EventAuditor {
	ea := new(EventAuditor)

	ea.Logger = feeder
	ea.Patterns = map[PatternElement]bool{}
	ea.ProcessSpecs = map[ProcessSpecElement]bool{}

	// initialize ebpf manager
	ea.BPFManager = NewKABPFManager()

	// initialize caches
	ea.EventCodeBlockCache = make(map[string]string)
	ea.EventProgramCache = make(map[string]uint32)

	ea.NextJumpTableIndex = 0
	ea.CacheIndexLock = new(sync.RWMutex)

	if err := ea.BPFManager.SetObjsMapsPath("./BPF/objs"); err != nil {
		ea.Logger.Errf("Failed to set ebpf maps path: %v", err)
		return nil
	}

	if err := ea.BPFManager.SetObjsProgsPath("./BPF/objs"); err != nil {
		ea.Logger.Errf("Failed to set ebpf programs path: %v", err)
		return nil
	}

	if err := ea.InitializeProcessMaps(ea.BPFManager); err != nil {
		ea.Logger.Errf("Failed to initialize process maps: %v", err)
		return nil
	}

	if err := ea.InitializeProcessPrograms(ea.BPFManager); err != nil {
		ea.Logger.Errf("Failed to initialize process programs: %v", err)
		goto fail1
	}

	if err := ea.PopulateProcessJMPMap(ea.BPFManager); err != nil {
		ea.Logger.Errf("Failed to populate process jmp map: %v", err)
		return nil
	}

	// initialize entrypoints
	if !ea.InitializeEntryPoints() {
		ea.Logger.Err("Failed to initialize entrypoints")
		goto fail2
	}

	if err := ea.SaveRuntimeInfo(); err != nil {
		ea.Logger.Errf("Failed to create runtime.h: %v", err)
		goto fail2
	}

	return ea

fail2:
	// destroy process programs
	_ = ea.DestroyProcessPrograms(ea.BPFManager)
fail1:
	// destroy process maps
	_ = ea.DestroyProcessMaps(ea.BPFManager)

	return nil
}

// SaveRuntimeInfo Function
func (ea *EventAuditor) SaveRuntimeInfo() error {
	var err error
	var file *os.File

	if file, err = os.Create("./BPF/runtime.h"); err != nil {
		return err
	}
	defer file.Close()

	file.WriteString("// SPDX-License-Identifier: GPL-2.0\n")
	file.WriteString("// Copyright 2021 Authors of KubeArmor\n\n")

	file.WriteString("#ifndef u64\n")
	file.WriteString("typedef unsigned long long u64;\n")
	file.WriteString("#endif\n\n")

	file.WriteString("u64 __bpf_pseudo_fd(u64, u64) asm(\"llvm.bpf.pseudo\");\n")
	file.WriteString("#define __ka_ea_map(fd) __bpf_pseudo_fd(1, fd)\n\n")

	file.WriteString(fmt.Sprintf("#define ka_ea_process_jmp_map    %d\n",
		ea.BPFManager.getMap(KAEAProcessJMPMap).FD()))

	file.WriteString(fmt.Sprintf("#define ka_ea_pattern_map        %d\n",
		ea.BPFManager.getMap(KAEAPatternMap).FD()))

	file.WriteString(fmt.Sprintf("#define ka_ea_process_spec_map   %d\n",
		ea.BPFManager.getMap(KAEAProcessSpecMap).FD()))

	file.WriteString(fmt.Sprintf("#define ka_ea_process_filter_map %d\n",
		ea.BPFManager.getMap(KAEAProcessFilterMap).FD()))

	file.WriteString(fmt.Sprintf("#define ka_ea_event_map          %d\n",
		ea.BPFManager.getMap(KAEAEventMap).FD()))

	file.WriteString(fmt.Sprintf("#define ka_ea_event_filter_map   %d\n",
		ea.BPFManager.getMap(KAEAEventFilterMap).FD()))

	file.WriteString(fmt.Sprintf("#define ka_ea_event_jmp_table    %d\n",
		ea.BPFManager.getMap(KAEAEventJumpTable).FD()))

	return nil
}

// DestroyEventAuditor Function
func (ea *EventAuditor) DestroyEventAuditor() error {
	// destroy entrypoints
	if !ea.DestroyEntryPoints() {
		ea.Logger.Err("Failed to destroy entrypoints")
	}

	// destroy process programs
	err1 := ea.DestroyProcessPrograms(ea.BPFManager)
	if err1 != nil {
		ea.Logger.Errf("Failed to destroy process programs: %v", err1)
	}

	// destroy process maps
	err2 := ea.DestroyProcessMaps(ea.BPFManager)
	if err2 != nil {
		ea.Logger.Errf("Failed to destroy process maps: %v", err2)
	}

	ea.BPFManager = nil
	ea.Logger = nil

	return AppendErrors(err1, err2)
}

// ============================= //
// == Audit Policy Management == //
// ============================= //

func (ea *EventAuditor) UpdateAuditPrograms(endPoints []tp.EndPoint, endPointsLock *sync.RWMutex, containers map[string]tp.Container) {
	endPointsLock.Lock()
	defer endPointsLock.Unlock()

	getEventId := func(probe string) uint32 {
		if strings.HasPrefix(probe, "sys_") {
			probe = strings.Split(probe, "sys_")[1]
		}

		return ea.SupportedEntryPoints[probe]
	}

	for _, ep := range endPoints {
		progCodeBlocks := make(map[string][]string)
		progLoaded := make(map[uint32]uint32)

		if len(ep.AuditPolicies) == 0 {
			continue
		}

		// generate the event code blocks
		for _, auditPolicy := range ep.AuditPolicies {
			for _, eventRule := range auditPolicy.Events {
				if codeBlock, err := ea.GenerateCodeBlock(eventRule); err == nil {
					if !kl.ContainsElement(progCodeBlocks[eventRule.Probe], codeBlock) {
						current := progCodeBlocks[eventRule.Probe]
						progCodeBlocks[eventRule.Probe] = append(current, codeBlock)
					}
				} else {
					ea.Logger.Warnf("Failed to generate event code: %v", err)
				}
			}
		}

		// generate and load the event programs
		for probe, codeBlocks := range progCodeBlocks {
			source := ea.GenerateAuditProgram(probe, codeBlocks)
			eventId := getEventId(probe)

			if index, err := ea.LoadAuditProgram(source, probe); err == nil {
				progLoaded[eventId] = index
			} else {
				ea.Logger.Warnf("Failed to load audit program: %v", err)
			}
		}

		// set index on event filter map
		for _, containerName := range ep.Containers {
			pidns := containers[containerName].PidNS
			mntns := containers[containerName].MntNS

			for eventId, jmpTableIndex := range progLoaded {
				ea.Logger.Printf("pidns=%v, mntns=%v, eventId=%v, jumpidx=%v",
					pidns, mntns, eventId, jmpTableIndex)

				// TODO: populate event_filter_map
				// event_filter_map[key] = value
			}
		}
	}
}<|MERGE_RESOLUTION|>--- conflicted
+++ resolved
@@ -35,11 +35,12 @@
 	// all entrypoints in the audit policy
 	ActiveEntryPoints []string
 
-<<<<<<< HEAD
-	Patterns     map[PatternElement]bool
+  Patterns     map[PatternElement]bool
 	ProcessSpecs map[ProcessSpecElement]bool
-=======
-	// cache for compiled rules
+
+  =======
+
+  // cache for compiled rules
 	// map[eventString]codeBlock
 	EventCodeBlockCache map[string]string
 
@@ -52,7 +53,6 @@
 
 	// lock for caches and index count
 	CacheIndexLock *sync.RWMutex
->>>>>>> 1151b599
 }
 
 // NewEventAuditor Function
